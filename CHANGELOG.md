--- conflicted
+++ resolved
@@ -1,11 +1,8 @@
 # Catalyst SD-WAN Lab 2.1.3 [unreleased]
 
-<<<<<<< HEAD
+- Fix issue where backup task might fail with generic traceback if SD-WAN Edge uses custom credentials
 - In setup task, fix problem where error is not printed on CML-Free
 - In setup task, fix problem where refplat ISO images are not converted properly
-=======
-- Fix issue where backup task might fail with generic traceback if SD-WAN Edge uses custom credentials
->>>>>>> d18025a6
 
 # Catalyst SD-WAN Lab 2.1.2 [Jul 28, 2025]
 
