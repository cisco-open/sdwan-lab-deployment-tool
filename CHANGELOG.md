--- conflicted
+++ resolved
@@ -1,10 +1,7 @@
 # Catalyst SD-WAN Lab 2.1.5 [unreleased]
 
-<<<<<<< HEAD
 - In restore task, fix issue where task might fail if Manager and Controller/Validator versions are not matching
-=======
 - In restore task, fix issue where the final output contains port 8443 instead of port used by PATty
->>>>>>> 3fd940ee
 
 # Catalyst SD-WAN Lab 2.1.4 [Sep 10, 2025]
 
