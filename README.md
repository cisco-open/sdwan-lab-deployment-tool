[![Tests](https://github.com/cisco-open/sdwan-lab-deployment-tool/actions/workflows/test.yml/badge.svg)](https://github.com/netascode/iac-validate/actions/workflows/test.yml)
![Python Support](https://img.shields.io/badge/python-3.9%20%7C%203.10%20%7C%203.11%20%7C%203.12%20%7C%203.13-informational "Python Support: 3.9, 3.10, 3.11, 3.12", "3.13")

# Catalyst SD-WAN Lab Deployment Tool for Cisco Modeling Labs

This tool automates [Cisco Catalyst SD-WAN](https://www.cisco.com/site/us/en/solutions/networking/sdwan/index.html) lab deployment inside [Cisco Modeling Labs (CML)](https://www.cisco.com/c/en/us/products/cloud-systems-management/modeling-labs/index.html).

The tool will help you automate your CML lab deployments with SD-WAN Manager, Controllers and Validators and up to 20 SD-WAN edges. You can build as pods as your CML platform can host. Please refer to the [Limitations and scale](#limitations-and-scale) for details.

## Getting Started

### Prerequisites

Catalyst SD-WAN Lab Deployment Tool requires Linux or macOS system.
To run is on Windows, please use [Linux on Windows with WSL](/README.md#appendix---wsl-installation) or set up Linux VM/container.

Catalyst SD-WAN Lab Deployment Tool requires Python 3.9.2 or newer. This can be verified by pasting the following to a terminal window:

    python3 -c "import sys; assert sys.version_info >= (3, 9, 2)" && echo "ALL GOOD"

If 'ALL GOOD' is printed it means Python requirements are met. If not, download and install the supported 3.x version at Python.org (https://www.python.org/downloads/).

All the Python prerequisites are automaticaly installed when you install the package. Please refer to the [Installing](#installing) section for details.

This tool requires CML 2.6 or higher.

Demo of the tool and guide on how to use it can be found on this [youtube video](https://www.youtube.com/watch?v=WxiZ5bxlDk8).

### Installing

The recommended way to install is via pip.

Create a directory to store the virtual environment and runtime files:

      mkdir csdwan
      cd csdwan

Create virtual environment:

      python3 -m venv venv

Activate virtual environment:

     source venv/bin/activate

- Note that the prompt is updated with the virtual environment name (venv), indicating that the virtual environment is active.

Upgrade initial virtual environment packages:

    pip install --upgrade pip setuptools

To install SD-WAN Lab Deployment Tool:

    pip install --upgrade catalyst-sdwan-lab

Verify that SD-WAN Lab tool can run:

    sdwan-lab --version

You can also use the following shortcut to run any lab task:

    csdwan --version

Notes:

- The virtual environment is deactivated by typing 'deactivate' at the command prompt.
- Before running Catalyst SD-WAN Lab Deployment Tool again, make sure to activate the virtual environment back again (source venv/bin/activate).

## Usage

Simmilar to [Sastre](https://github.com/CiscoDevNet/sastre), the command line is structured as a set of base parameters, the task specification followed by task-specific parameters:

      sdwan-lab <base parameters> <task> <task-specific parameters>

Base parameters define global options such as verbosity level, CML credentials, etc.

Task indicates the operation to be performed. The following tasks are currently available:

- [Setup](#setup-task): Setup CML to support Catalyst SD-WAN use cases, upload new software images, and create node and image definitions that are required to run Catalyst SD-WAN lab in the CML.
- [Deploy](#deploy-task): Deploy CML topology with two underlay networks (INET, MPLS), one Manager/Validator/Controller, and one Gateway router. Once topology boots up, configure the control components and create basic templates / configuration groups.
- [Add](#add-task): Add and automatically onboard additional SD-WAN nodes (Validators/Controllers/Edges) to existing lab.
- [Backup](#backup-task): Backup the Catalyst SD-WAN Lab runnning in CML, including the CML topology and all its nodes, SD-WAN device states and templates / configuration groups.
- [Restore](#restore-task): Restore the Catalyst SD-WAN Lab from backup, onboard and confgure control components and create basic feature templates / configuration groups. If there are any WAN Edges, automatically onboard the WAN Edges back to the SD-WAN Manager using the configuration from the backup.
- [Delete](#delete-task): Delete currently running lab from CML and remove all lab data.
- [Sign](#sign-task): Sign Certificate Signing Request (CSR) using SD-WAN Lab Deployment Tool Root CA

Task-specific parameters are provided after the task argument.

### Base Parameters

      sdwan-lab -h
<<<<<<< HEAD
                                                                                                                                                                                                    
       Usage: sdwan-lab [OPTIONS] COMMAND [ARGS]...                                                                                                                                                 
                                                                                                                                                                                                    
      ╭─ Options ──────────────────────────────────────────────────────────────────────────────────────────────────────────────────────────────────────────────────────────────────────────────────╮
      │ --version                          Show the version and exit.                                                                                                                              │
      │ --verbose   -v  <verbosity level>  Verbose mode. Multiple -v options increase the verbosity.                                                                                               │
      │ --cml       -c  <cml-ip>           CML IP address, can also be defined via CML_IP environment variable.                                                                                    │
      │ --user      -u  <cml-user>         CML username, can also be defined via CML_USER environment variable.                                                                                    │
      │ --password  -p  <cml-password>     CML password, can also be defined via CML_PASSWORD environment variable.                                                                                │
      │ --help      -h                     Show this message and exit.                                                                                                                             │
      ╰────────────────────────────────────────────────────────────────────────────────────────────────────────────────────────────────────────────────────────────────────────────────────────────╯
      ╭─ Commands ─────────────────────────────────────────────────────────────────────────────────────────────────────────────────────────────────────────────────────────────────────────────────╮
      │ add                     Add Catalyst SD-WAN device to running lab pod.                                                                                                                     │
      │ backup                  Backup running Catalyst SD-WAN lab pod.                                                                                                                            │
      │ delete                  Delete the CML lab and all the lab data.                                                                                                                           │
      │ deploy                  Deploy a new Catalyst SD-WAN lab pod.                                                                                                                              │
      │ restore                 Restore Catalyst SD-WAN POD from backup.                                                                                                                           │
      │ setup                   Setup on-prem CML to use Catalyst SD-WAN Lab automation.                                                                                                           │
      │ sign                    Sign CSR using the SD-WAN Lab Deployment Tool Root CA.                                                                                                             │
      ╰────────────────────────────────────────────────────────────────────────────────────────────────────────────────────────────────────────────────────────────────────────────────────────────╯

=======
      usage: sdwan-lab.py [-h] [-c <cml-ip>] [-u <cml-user>] [-p <cml-password>] [-v] [--version] {setup,deploy,add,backup,restore,delete} ...

      Catalyst SD-WAN Lab Deployment Tool - Automation Tool for managing Cisco Catalyst SD-WAN labs inside Cisco Modelling Labs

      positional arguments:
        {setup,deploy,add,backup,restore,delete}
                              Task to be performed.
          setup               Setup on-prem CML to use Catalyst SD-WAN Lab automation.
          deploy              Deploy a new Catalyst SD-WAN lab pod.
          add                 Add Catalyst SD-WAN device to running lab pod.
          backup              Backup running Catalyst SD-WAN lab pod.
          restore             Restore Catalyst SD-WAN POD from backup.
          delete              Delete the CML lab and all the lab data.
          sign                Sign CSR using the SD-WAN Lab Deployment Tool Root CA.

      optional arguments:
        -h, --help            show this help message and exit
        -c <cml-ip>, --cml <cml-ip>
                              CML IP address, can also be defined via CML_IP environment variable. If neither is provided user is prompted for CML IP.
        -u <cml-user>, --user <cml-user>
                              CML username, can also be defined via CML_USER environment variable. If neither is provided user is prompted for CML username.
        -p <cml-password>, --password <cml-password>
                              CML password, can also be defined via CML_PASSWORD environment variable. If neither is provided user is prompted for CML password.
        -v, --verbose         Increase output verbosity.
        --version             show program's version number and exit
>>>>>>> 9325d7f3

Most of the parameters can also be provided via environment variables:

- CML_IP
- CML_USER
- CML_PASSWORD
- MANAGER_IP
- MANAGER_USER
- MANAGER_PASSWORD
- MANAGER_MASK
- MANAGER_GATEWAY
- LAB_NAME

For any of the required arguments, user is prompted for a value if they are not provided via the environment variables or command line arguments.

The easiest way to run the tool is to provide all the lab variables in the rc file and source that file. The example file below contains all the variables required to run all the tasks.

    % cat rc-example.sh
    export CML_IP='10.0.0.1'
    export CML_USER='user1'
    export CML_PASSWORD='2ajG$I2?8k'
    export MANAGER_IP='10.0.0.10'
    export MANAGER_USER='sdwan'
    export MANAGER_PASSWORD='2ajG$I2?8k'
    export MANAGER_MASK='/24'
    export MANAGER_GATEWAY='10.0.0.254'
    export LAB_NAME='sdwan'
    % source rc-example.sh

Note that if password was not defined, the user will be prompted for a password. Also please note we recommend not to use admin user as MANAGER_USER. Instead, configure a different user name to always have a backup user. By default, the MANAGER_PASSWORD will be set for both admin user and the MANAGER_USER that you specify.

Note that MANAGER_IP can be:

- an IP address: SD-WAN Manager will be reachable over this IP address. By default the IP address should come from the same subnet as CML IP, unless custom bridge is specified during deploy task.
- a PATty port in format "pat:<outside-port>": SD-WAN Manager will be reachable over CML IP port <outside-port>. Before using this option, PATTy needs to be enabled on the CML server as per [CML documentation](https://developer.cisco.com/docs/modeling-labs/patty-tool-mapping-configuration/).

If you want to use PATty the rc file above will change slighty to the following.

    % cat rc-PATty-example.sh
    export CML_IP='10.0.0.1'
    export CML_USER='user1'
    export CML_PASSWORD='2ajG$I2?8k'
    export MANAGER_IP='pat:2002'
    export MANAGER_USER='sdwan'
    export MANAGER_PASSWORD='2ajG$I2?8k'
    export LAB_NAME='sdwan-PATty'
    % source rc-PATty-example.sh

### Task-specific Parameters

Task-specific parameters and options are defined after the task is provided. Each task has its own set of parameters. Check the task documentation to learn more about task-specific parameters.

### Setup Task

This task makes sure your CML is ready to run Catalyst SD-WAN labs. The task will:

- Create node definitions that are required to run Catalyst SD-WAN lab in the CML: Manager, Validator, Controller and Edge
- Look for new SD-WAN software images in the folder where the script was run. If the image is found, upload the image to CML and create image definition for the right node definition: Manager, Validator, Controller and Edge

On each CML server that you want to use, you should run a setup task at least once to create required node and image definitions. You can rerun the setup task each time you want to add a new Catalyst SD-WAN software image to your CML server.

This task have one task-specific argument that allows you to migrate the node and image definitions to new format if you've used SD-WAN Lab 1.x in the past.

      sdwan-lab setup -h
<<<<<<< HEAD
                                                                                                                                                                                                    
       Usage: sdwan-lab setup [OPTIONS]                                                                                                                                                             
                                                                                                                                                                                                    
      ╭─ Options ──────────────────────────────────────────────────────────────────────────────────────────────────────────────────────────────────────────────────────────────────────────────────╮
      │ --list  -l    After running setup task, list the available SD-WAN software per node type.                                                                                                  │
      │ --help  -h    Show this message and exit.                                                                                                                                                  │
      ╰────────────────────────────────────────────────────────────────────────────────────────────────────────────────────────────────────────────────────────────────────────────────────────────╯
=======
      usage: sdwan-lab.py setup [-h] [--migrate]

      optional arguments:
        -h, --help  show this help message and exit
        --migrate   Migrate node and image definitions from SD-WAN Lab v1.x to v2.x. This task should be run once if CML server was using SD-WAN LAb Tool v1.x in the past.
>>>>>>> 9325d7f3

### Deploy Task

This task:

1. Defines four/five subnets:
   - VPN0 - 172.16.0.0/24
   - INET - 172.16.1.0/24
   - MPLS - 172.16.2.0/24
   - External Connector - in bridge mode, this subnet is defined by task-specific parameters and is used to provide external reachability to SD-WAN Manager.
   - Internet Connector - in NAT mode, this subnet provides Internet connectivity for Internet transport and is same as CML subnet
2. Deploys basic SD-WAN topology with:
   - two underlay networks (INET, MPLS)
   - one Manager
   - one Validator
   - one Controller
   - one Gateway router that connects VPN0 subnet to INET and MPLS subnets
3. Once topology boots up, the task configures the control plane (control components, certificates, etc.) and create basic feature templates / configuration groups that can be used for WAN Edge onboarding. It also attaches Controller to device template.
4. At this point you can start creating your custom topology using [Add Task](#add-task) to automatically onboard additional SD-WAN nodes (Validators/Controllers/Edges).

You should run this task to deploy a new lab with control plane configured and build any WAN Edge topology you like.

This task has several task-specific parameters, including software version that you want to run on the control components.

<<<<<<< HEAD
      (venv) tzarski:~$sdwan-lab deploy -h
                                                                                                                                                                                                    
       Usage: sdwan-lab deploy [OPTIONS] <software-version>                                                                                                                                         
                                                                                                                                                                                                    
                                                                                                                                                                                                    
       positional arguments:                                                                                                                                                                        
         <software-version>    Software version that will be used on SD-WAN Control Components.                                                                                                     
                                                                                                                                                                                                    
      ╭─ Options ──────────────────────────────────────────────────────────────────────────────────────────────────────────────────────────────────────────────────────────────────────────────────╮
      │ --manager        <manager-ip>          SD-WAN Manager IP address, can also be defined via MANAGER_IP environment                                                                           │
      │ --muser          <manager-user>        SD-WAN Manager username, can also be defined via MANAGER_USER environment variable.                                                                 │
      │ --mpassword      <manager-password>    SD-WAN Manager password, can also be defined via MANAGER_PASSWORD environment variable.                                                             │
      │ --mmask          <manager-mask>        Subnet mask for given SD-WAN Manager IP (e.g. /24), can also be defined via MANAGER_MASK environment variable.                                      │
      │ --mgateway       <manager-gateway>     Gateway IP for given SD-WAN Manager IP, can also be defined via MANAGER_GATEWAY environment variable.                                               │
      │ --lab            <lab_name>            Set CML Lab name, can also be defined via LAB_NAME environment variable. If not provided, default name "sdwan<number>" will be assigned.            │
      │ --bridge         <custom-bridge-name>  Set custom bridge for SD-WAN Manager external connection. Default is System Bridge                                                                  │
      │ --dns            <dns-server-ip>       Set custom DNS server for Internet/VPN0 transport. Default is same as CML DNS                                                                       │
      │ --retry                                If for some reason your script lost connectivity during SD-WAN Manager boot, you can add --retry to continue onboarding the lab that is already in  │
      │                                        CML                                                                                                                                                 │
      │ --help       -h                        Show this message and exit.                                                                                                                         │
      ╰────────────────────────────────────────────────────────────────────────────────────────────────────────────────────────────────────────────────────────────────────────────────────────────╯
=======
      sdwan-lab deploy -h
      usage: sdwan-lab.py deploy [-h] [--manager <manager-ip>] [--mmask <manager-mask>] [--mgateway <manager-gateway>] [--muser <manager-user>] [--mpassword <manager-password>] [--bridge <custom-bridge-name>] [--dns <dns-server-ip>]
                                 <software-version>

      positional arguments:
        <software-version>    Software version that will be used on SD-WAN Control Components.

      optional arguments:
        -h, --help            show this help message and exit
        --manager <manager-ip>
                              SD-WAN Manager IP address, can also be defined via MANAGER_IP environment variable. If neither is provided user is prompted for SD-WAN Manager IP.
        --mmask <manager-mask>
                              Subnet mask for given SD-WAN Manager IP (e.g. /24), can also be defined via MANAGER_MASK environment variable. If neither is provided user is prompted for SD-WAN Manager subnet mask.
        --mgateway <manager-gateway>
                              Gateway IP for given SD-WAN Manager IP, can also be defined via MANAGER_GATEWAY environment variable. If neither is provided user is prompted for Manager gateway IP.
        --muser <manager-user>
                              SD-WAN Manager username, can also be defined via MANAGER_USER environment variable. If neither is provided user is prompted for SD-WAN Manager username.
        --mpassword <manager-password>
                              SD-WAN Manager password, can also be defined via MANAGER_PASSWORD environment variable. If neither is provided user is prompted for SD-WAN Manager password.
        --lab <lab_name>      Set CML Lab name, can also be defined via LAB_NAME environment variable. If not provided, default name "sdwan<number>" will be assigned.
        --bridge <custom-bridge-name>
                              Set custom bridge for SD-WAN Manager external connection. Default is System Bridge
        --dns <dns-server-ip>
                              Set custom DNS server for Internet/VPN0 transport. Default is same as CML DNS
        --retry               If for some reason your script lost connectivity during SD-WAN Manager boot, you can add --retry to continue onboarding the lab that is already in CML.
>>>>>>> 9325d7f3

Time to complete the deployment task depends on:

- SD-WAN software version
- CML resources

### Add Task

This task adds Catalyst SD-WAN nodes (Validators/Controllers/Edges) into existing Catalyst SD-WAN lab. This task will:

1. Add requested number of nodes to the CML topology and boot them with cloud-init configuration
2. Once nodes boot up, automatically onboard them to SD-WAN Manager
3. For Controller/Edge nodes, automatically attach basic device template / configuration group
4. For Validator nodes, automatically update Validator FQDN mapping with new IP addresses

This task has several task-specific parameters.

<<<<<<< HEAD
      sdwan-lab add -h   
                                                                                                                                                                                                    
       Usage: sdwan-lab add [OPTIONS] <number-of-devices> <device-type> <software-version>                                                                                                          
                                                                                                                                                                                                    
                                                                                                                                                                                                    
       positional arguments:                                                                                                                                                                        
         <number-of-devices>   Number of devices to be added.                                                                                                                                       
         <device-type>         Type of device/s to be added (e.g. validator, controller, edge, sdrouting).                                                                                          
         <software-version>    Software version that will be used.                                                                                                                                  
                                                                                                                                                                                                    
      ╭─ Options ──────────────────────────────────────────────────────────────────────────────────────────────────────────────────────────────────────────────────────────────────────────────────╮
      │ --manager        <manager-ip>        SD-WAN Manager IP address, can also be defined via MANAGER_IP environment                                                                             │
      │ --muser          <manager-user>      SD-WAN Manager username, can also be defined via MANAGER_USER environment variable.                                                                   │
      │ --mpassword      <manager-password>  SD-WAN Manager password, can also be defined via MANAGER_PASSWORD environment variable.                                                               │
      │ --lab            <lab_name>          CML Lab name, can also be defined via LAB_NAME environment variable.                                                                                  │
      │ --help       -h                      Show this message and exit.                                                                                                                           │
      ╰────────────────────────────────────────────────────────────────────────────────────────────────────────────────────────────────────────────────────────────────────────────────────────────╯
=======
      sdwan-lab add -h
      usage: sdwan-lab.py add [-h] [--manager <manager-ip>] [--muser <manager-user>] [--mpassword <manager-password>] [--lab <lab_name>] <number-of-devices> <device-type> <software-version>

      positional arguments:
        <number-of-devices>   Number of devices to be added.
        <device-type>         Type of device/s to be added (e.g. validator, controller, edge, sdrouting).
        <software-version>    Software version that will be used.

      optional arguments:
        -h, --help            show this help message and exit
        --manager <manager-ip>
                              SD-WAN Manager IP address, can also be defined via MANAGER_IP environment variable. If neither is provided user is prompted for SD-WAN Manager IP.
        --muser <manager-user>
                              SD-WAN Manager username, can also be defined via MANAGER_USER environment variable. If neither is provided user is prompted for SD-WAN Manager username.
        --mpassword <manager-password>
                              SD-WAN Manager password, can also be defined via MANAGER_PASSWORD environment variable. If neither is provided user is prompted for SD-WAN Manager password.
        --lab <lab_name>      CML Lab name, can also be defined via LAB_NAME environment variable. If neither is provided user is prompted for lab name.
>>>>>>> 9325d7f3

Below you will find few examples of add task:

    sdwan-lab add 1 validator 20.9.4 --lab sdwan1
    sdwan-lab add 2 controllers 20.12.2 --lab sdwan2
    sdwan-lab add 5 edges 17.09.03a --lab vsdwan1
    sdwan-lab add 2 sdrouting 17.12.2 --lab vsdwan1

### Backup Task

This task creates a backup of the Catalyst SD-WAN lab running in CML. CML doesn't natively support configuration export from Catalyst SD-WAN nodes, but this script can help you to save your Catalyst SD-WAN configuration. This task will:

1. For Manager, Validator, Controller and WAN Edge nodes (SD-WAN and SD-Routing), create configuration backup.
2. For non-SD-WAN nodes, export the configuration if it's supported by CML.
3. Save the CML topology with exported configuration.
4. Create a backup of SD-WAN Manager templates, policies and configuration groups using [Sastre](https://github.com/CiscoDevNet/sastre).

This task has several task-specific parameters, including working directory where backup is saved.

<<<<<<< HEAD
      sdwan-lab backup -h
                                                                                                                                                                                                    
       Usage: sdwan-lab backup [OPTIONS]                                                                                                                                                            
                                                                                                                                                                                                    
      ╭─ Options ──────────────────────────────────────────────────────────────────────────────────────────────────────────────────────────────────────────────────────────────────────────────────╮
      │ --manager        <manager-ip>        SD-WAN Manager IP address, can also be defined via MANAGER_IP environment                                                                             │
      │ --muser          <manager-user>      SD-WAN Manager username, can also be defined via MANAGER_USER environment variable.                                                                   │
      │ --mpassword      <manager-password>  SD-WAN Manager password, can also be defined via MANAGER_PASSWORD environment variable.                                                               │
      │ --lab            <lab_name>          CML Lab name, can also be defined via LAB_NAME environment variable.                                                                                  │
      │ --workdir        <directory>         Backup destination folder                                                                                                                             │
      │ --help       -h                      Show this message and exit.                                                                                                                           │
      ╰────────────────────────────────────────────────────────────────────────────────────────────────────────────────────────────────────────────────────────────────────────────────────────────╯
    
=======
    % sdwan-lab back -h
      usage: sdwan-lab.py backup [-h] [--manager <manager-ip>] [--muser <manager-user>] [--mpassword <manager-password>] [--lab <lab_name>] [--workdir <directory>]

      optional arguments:
        -h, --help            show this help message and exit
        --manager <manager-ip>
                              SD-WAN Manager IP address, can also be defined via MANAGER_IP environment variable. If neither is provided user is prompted for SD-WAN Manager IP.
        --muser <manager-user>
                              SD-WAN Manager username, can also be defined via MANAGER_USER environment variable. If neither is provided user is prompted for SD-WAN Manager username.
        --mpassword <manager-password>
                              SD-WAN Manager password, can also be defined via MANAGER_PASSWORD environment variable. If neither is provided user is prompted for SD-WAN Manager password.
        --lab <lab_name>      CML Lab name, can also be defined via LAB_NAME environment variable. If neither is provided user is prompted for lab name.
        --workdir <directory>
                              Backup destination folder

>>>>>>> 9325d7f3
### Restore Task

This task restores Catalyst SD-WAN lab from a backup. This task will:

1. Import the CML topology from the backup and boot the Catalyst SD-WAN control components first.
2. Once control components are up, configure the control plane (control components, certificates, etc.).
3. Restore SD-WAN Manager templates, policies and configuration groups using [Sastre](https://github.com/CiscoDevNet/sastre).
4. Verify if there are any WAN Edges in the topology (SD-WAN and SD-Routing). If yes, then generate the new OTP and automatically reonboard them to SD-WAN Manager.

This task has several task-specific parameters, including working directory from where backup is restored.

<<<<<<< HEAD
      sdwan-lab restore -h
                                                                                                                                                                                                    
       Usage: sdwan-lab restore [OPTIONS]                                                                                                                                                           
                                                                                                                                                                                                    
      ╭─ Options ──────────────────────────────────────────────────────────────────────────────────────────────────────────────────────────────────────────────────────────────────────────────────╮
      │ --manager             <manager-ip>        SD-WAN Manager IP address, can also be defined via MANAGER_IP environment                                                                        │
      │ --muser               <manager-user>      SD-WAN Manager username, can also be defined via MANAGER_USER environment variable.                                                              │
      │ --mpassword           <manager-password>  SD-WAN Manager password, can also be defined via MANAGER_PASSWORD environment variable.                                                          │
      │ --mmask               <manager-mask>      Subnet mask for given SD-WAN Manager IP (e.g. /24), can also be defined via MANAGER_MASK environment variable.                                   │
      │ --mgateway            <manager-gateway>   Gateway IP for given SD-WAN Manager IP, can also be defined via MANAGER_GATEWAY environment variable.                                            │
      │ --lab                 <lab_name>          CML Lab name, can also be defined via LAB_NAME environment variable.                                                                             │
      │ --workdir             <directory>         Restore source folder                                                                                                                            │
      │ --deleteexisting                          If there is already lab running with same name and using same SD-WAN Manager IP, delete this lab before restoring. Note the all running lab data │
      │                                           will be lost!                                                                                                                                    │
      │ --retry                                   If for some reason your script lost connectivity during SD-WAN Manager boot, you can add --retry to continue onboarding the lab that is already  │
      │                                           in CML                                                                                                                                           │
      │ --help            -h                      Show this message and exit.                                                                                                                      │
      ╰────────────────────────────────────────────────────────────────────────────────────────────────────────────────────────────────────────────────────────────────────────────────────────────╯
=======
    % sdwan-lab restore -h
      usage: sdwan-lab.py restore [-h] [--manager <manager-ip>] [--mmask <manager-mask>] [--mgateway <manager-gateway>] [--muser <manager-user>] [--mpassword <manager-password>] [--lab <lab_name>]
                                  [--workdir <directory>] [--deleteexisting] [--retry]

      optional arguments:
        -h, --help            show this help message and exit
        --manager <manager-ip>
                              SD-WAN Manager IP address, can also be defined via MANAGER_IP environment variable. If neither is provided user is prompted for SD-WAN Manager IP.
        --mmask <manager-mask>
                              Subnet mask for given SD-WAN Manager IP (e.g. /24), can also be defined via MANAGER_MASK environment variable. If neither is provided user is prompted for SD-WAN Manager subnet mask.
        --mgateway <manager-gateway>
                              Gateway IP for given SD-WAN Manager IP, can also be defined via MANAGER_GATEWAY environment variable. If neither is provided user is prompted for Manager gateway IP.
        --muser <manager-user>
                              SD-WAN Manager username, can also be defined via MANAGER_USER environment variable. If neither is provided user is prompted for SD-WAN Manager username.
        --mpassword <manager-password>
                              SD-WAN Manager password, can also be defined via MANAGER_PASSWORD environment variable. If neither is provided user is prompted for SD-WAN Manager password.
        --lab <lab_name>      CML Lab name, can also be defined via LAB_NAME environment variable. If neither is provided user is prompted for lab name.
        --workdir <directory>
                              Restore source folder
        --deleteexisting      If there is already lab running with same name and using same SD-WAN Manager IP, delete this lab before restoring. Note the all running lab data will be lost!
        --retry               If for some reason your script lost connectivity during SD-WAN Manager boot, you can add --retry to continue restoring the lab that is already in CML
>>>>>>> 9325d7f3

### Delete Task

This task deletes the CML lab and removes all it's data. Note after this operation, all lab data is lost.

This task has several task-specific parameters.

<<<<<<< HEAD
      (venv) tzarski:~$sdwan-lab delete -h 
                                                                                                                                                                                                    
       Usage: sdwan-lab delete [OPTIONS]                                                                                                                                                            
                                                                                                                                                                                                    
      ╭─ Options ──────────────────────────────────────────────────────────────────────────────────────────────────────────────────────────────────────────────────────────────────────────────────╮
      │ --lab        <lab_name>  CML Lab name, can also be defined via LAB_NAME environment variable.                                                                                              │
      │ --force                  Delete the lab without asking for confirmation. Note the all lab data will be lost!                                                                               │
      │ --help   -h              Show this message and exit.                                                                                                                                       │
      ╰────────────────────────────────────────────────────────────────────────────────────────────────────────────────────────────────────────────────────────────────────────────────────────────╯
=======
      sdwan-lab delete -h
      usage: sdwan-lab.py delete [-h] [--lab <lab_name>] [--force]

      optional arguments:
        -h, --help        show this help message and exit
        --lab <lab_name>  Lab name
        --force           Delete the lab without asking for confirmation. Note the all lab data will be lost!
>>>>>>> 9325d7f3

### Sign Task

This tasks reads the Certificate Signing Request (CSR) from a file and signs it using SD-WAN Lab Deployment Tool Root CA.
At the end, the task prints the signed certificate in standard output.

This task has several task-specific parameters.

<<<<<<< HEAD
      sdwan-lab sign -h  
                                                                                                                                                                                                    
       Usage: sdwan-lab sign [OPTIONS] <csr_file>                                                                                                                                                   
                                                                                                                                                                                                    
                                                                                                                                                                                                    
       positional arguments:                                                                                                                                                                        
         <csr_file>  Certificate Signing Request (CSR) File                                                                                                                                         
                                                                                                                                                                                                    
      ╭─ Options ──────────────────────────────────────────────────────────────────────────────────────────────────────────────────────────────────────────────────────────────────────────────────╮
      │ --help  -h    Show this message and exit.                                                                                                                                                  │
      ╰────────────────────────────────────────────────────────────────────────────────────────────────────────────────────────────────────────────────────────────────────────────────────────────╯
=======
      sdwan-lab delete -h
      usage: sdwan-lab.py sign [-h] <csr_file>

      positional arguments:
        <csr_file>  Certificate Signing Request (CSR) File
>>>>>>> 9325d7f3

## Limitations and scale

The tool supports the following scale per CML lab:

- 1 SD-wan Manager instance (Cluster is not yet supported)
- 8 SD-WAN Validators (Documented support from CCO)
- 12 SD-WAN Controllers (Documented support from CCO)
- 20 SD-WAN Edges
<<<<<<< HEAD
- 10 SD-Routing Edges
=======
- 10 SD-Routing edges
>>>>>>> 9325d7f3

## Appendix - WSL Installation

To install WSL on your Windows VM or Physical machine. Ensure that the HW Virutalization is enabled in the BIOS or VM Defintion.

If its on Windows server you may need to run this command to allow the WSL to function properly

Open PowerShell as Administrator and run:

`Enable-WindowsOptionalFeature -Online -FeatureName Microsoft-Windows-Subsystem-Linux`

Install WSL with default distribution (Ubuntu)
Open PowerShell and run

`wsl --install`

Once the installation is finished and you have restarted Windows you are able to continue the installation of this tool as described in the [installation section](README.md#installing) of this document.

You can read more about [Linux on Windows with WSL here](https://learn.microsoft.com/en-us/windows/wsl/install).

## Authors

Tomasz Zarski (tzarski@cisco.com)

## License

BSD-3-Clause

## Acknowledgments

- Marcelo Reis and [Sastre](https://github.com/CiscoDevNet/sastre)
- Inigo Alonso<|MERGE_RESOLUTION|>--- conflicted
+++ resolved
@@ -89,10 +89,9 @@
 ### Base Parameters
 
       sdwan-lab -h
-<<<<<<< HEAD
-                                                                                                                                                                                                    
-       Usage: sdwan-lab [OPTIONS] COMMAND [ARGS]...                                                                                                                                                 
-                                                                                                                                                                                                    
+
+       Usage: sdwan-lab [OPTIONS] COMMAND [ARGS]...
+
       ╭─ Options ──────────────────────────────────────────────────────────────────────────────────────────────────────────────────────────────────────────────────────────────────────────────────╮
       │ --version                          Show the version and exit.                                                                                                                              │
       │ --verbose   -v  <verbosity level>  Verbose mode. Multiple -v options increase the verbosity.                                                                                               │
@@ -110,34 +109,6 @@
       │ setup                   Setup on-prem CML to use Catalyst SD-WAN Lab automation.                                                                                                           │
       │ sign                    Sign CSR using the SD-WAN Lab Deployment Tool Root CA.                                                                                                             │
       ╰────────────────────────────────────────────────────────────────────────────────────────────────────────────────────────────────────────────────────────────────────────────────────────────╯
-
-=======
-      usage: sdwan-lab.py [-h] [-c <cml-ip>] [-u <cml-user>] [-p <cml-password>] [-v] [--version] {setup,deploy,add,backup,restore,delete} ...
-
-      Catalyst SD-WAN Lab Deployment Tool - Automation Tool for managing Cisco Catalyst SD-WAN labs inside Cisco Modelling Labs
-
-      positional arguments:
-        {setup,deploy,add,backup,restore,delete}
-                              Task to be performed.
-          setup               Setup on-prem CML to use Catalyst SD-WAN Lab automation.
-          deploy              Deploy a new Catalyst SD-WAN lab pod.
-          add                 Add Catalyst SD-WAN device to running lab pod.
-          backup              Backup running Catalyst SD-WAN lab pod.
-          restore             Restore Catalyst SD-WAN POD from backup.
-          delete              Delete the CML lab and all the lab data.
-          sign                Sign CSR using the SD-WAN Lab Deployment Tool Root CA.
-
-      optional arguments:
-        -h, --help            show this help message and exit
-        -c <cml-ip>, --cml <cml-ip>
-                              CML IP address, can also be defined via CML_IP environment variable. If neither is provided user is prompted for CML IP.
-        -u <cml-user>, --user <cml-user>
-                              CML username, can also be defined via CML_USER environment variable. If neither is provided user is prompted for CML username.
-        -p <cml-password>, --password <cml-password>
-                              CML password, can also be defined via CML_PASSWORD environment variable. If neither is provided user is prompted for CML password.
-        -v, --verbose         Increase output verbosity.
-        --version             show program's version number and exit
->>>>>>> 9325d7f3
 
 Most of the parameters can also be provided via environment variables:
 
@@ -202,21 +173,13 @@
 This task have one task-specific argument that allows you to migrate the node and image definitions to new format if you've used SD-WAN Lab 1.x in the past.
 
       sdwan-lab setup -h
-<<<<<<< HEAD
-                                                                                                                                                                                                    
-       Usage: sdwan-lab setup [OPTIONS]                                                                                                                                                             
-                                                                                                                                                                                                    
+
+       Usage: sdwan-lab setup [OPTIONS]
+
       ╭─ Options ──────────────────────────────────────────────────────────────────────────────────────────────────────────────────────────────────────────────────────────────────────────────────╮
       │ --list  -l    After running setup task, list the available SD-WAN software per node type.                                                                                                  │
       │ --help  -h    Show this message and exit.                                                                                                                                                  │
       ╰────────────────────────────────────────────────────────────────────────────────────────────────────────────────────────────────────────────────────────────────────────────────────────────╯
-=======
-      usage: sdwan-lab.py setup [-h] [--migrate]
-
-      optional arguments:
-        -h, --help  show this help message and exit
-        --migrate   Migrate node and image definitions from SD-WAN Lab v1.x to v2.x. This task should be run once if CML server was using SD-WAN LAb Tool v1.x in the past.
->>>>>>> 9325d7f3
 
 ### Deploy Task
 
@@ -241,15 +204,14 @@
 
 This task has several task-specific parameters, including software version that you want to run on the control components.
 
-<<<<<<< HEAD
       (venv) tzarski:~$sdwan-lab deploy -h
-                                                                                                                                                                                                    
-       Usage: sdwan-lab deploy [OPTIONS] <software-version>                                                                                                                                         
-                                                                                                                                                                                                    
-                                                                                                                                                                                                    
-       positional arguments:                                                                                                                                                                        
-         <software-version>    Software version that will be used on SD-WAN Control Components.                                                                                                     
-                                                                                                                                                                                                    
+
+       Usage: sdwan-lab deploy [OPTIONS] <software-version>
+
+
+       positional arguments:
+         <software-version>    Software version that will be used on SD-WAN Control Components.
+
       ╭─ Options ──────────────────────────────────────────────────────────────────────────────────────────────────────────────────────────────────────────────────────────────────────────────────╮
       │ --manager        <manager-ip>          SD-WAN Manager IP address, can also be defined via MANAGER_IP environment                                                                           │
       │ --muser          <manager-user>        SD-WAN Manager username, can also be defined via MANAGER_USER environment variable.                                                                 │
@@ -263,33 +225,6 @@
       │                                        CML                                                                                                                                                 │
       │ --help       -h                        Show this message and exit.                                                                                                                         │
       ╰────────────────────────────────────────────────────────────────────────────────────────────────────────────────────────────────────────────────────────────────────────────────────────────╯
-=======
-      sdwan-lab deploy -h
-      usage: sdwan-lab.py deploy [-h] [--manager <manager-ip>] [--mmask <manager-mask>] [--mgateway <manager-gateway>] [--muser <manager-user>] [--mpassword <manager-password>] [--bridge <custom-bridge-name>] [--dns <dns-server-ip>]
-                                 <software-version>
-
-      positional arguments:
-        <software-version>    Software version that will be used on SD-WAN Control Components.
-
-      optional arguments:
-        -h, --help            show this help message and exit
-        --manager <manager-ip>
-                              SD-WAN Manager IP address, can also be defined via MANAGER_IP environment variable. If neither is provided user is prompted for SD-WAN Manager IP.
-        --mmask <manager-mask>
-                              Subnet mask for given SD-WAN Manager IP (e.g. /24), can also be defined via MANAGER_MASK environment variable. If neither is provided user is prompted for SD-WAN Manager subnet mask.
-        --mgateway <manager-gateway>
-                              Gateway IP for given SD-WAN Manager IP, can also be defined via MANAGER_GATEWAY environment variable. If neither is provided user is prompted for Manager gateway IP.
-        --muser <manager-user>
-                              SD-WAN Manager username, can also be defined via MANAGER_USER environment variable. If neither is provided user is prompted for SD-WAN Manager username.
-        --mpassword <manager-password>
-                              SD-WAN Manager password, can also be defined via MANAGER_PASSWORD environment variable. If neither is provided user is prompted for SD-WAN Manager password.
-        --lab <lab_name>      Set CML Lab name, can also be defined via LAB_NAME environment variable. If not provided, default name "sdwan<number>" will be assigned.
-        --bridge <custom-bridge-name>
-                              Set custom bridge for SD-WAN Manager external connection. Default is System Bridge
-        --dns <dns-server-ip>
-                              Set custom DNS server for Internet/VPN0 transport. Default is same as CML DNS
-        --retry               If for some reason your script lost connectivity during SD-WAN Manager boot, you can add --retry to continue onboarding the lab that is already in CML.
->>>>>>> 9325d7f3
 
 Time to complete the deployment task depends on:
 
@@ -307,17 +242,16 @@
 
 This task has several task-specific parameters.
 
-<<<<<<< HEAD
-      sdwan-lab add -h   
-                                                                                                                                                                                                    
-       Usage: sdwan-lab add [OPTIONS] <number-of-devices> <device-type> <software-version>                                                                                                          
-                                                                                                                                                                                                    
-                                                                                                                                                                                                    
-       positional arguments:                                                                                                                                                                        
-         <number-of-devices>   Number of devices to be added.                                                                                                                                       
-         <device-type>         Type of device/s to be added (e.g. validator, controller, edge, sdrouting).                                                                                          
-         <software-version>    Software version that will be used.                                                                                                                                  
-                                                                                                                                                                                                    
+      sdwan-lab add -h
+
+       Usage: sdwan-lab add [OPTIONS] <number-of-devices> <device-type> <software-version>
+
+
+       positional arguments:
+         <number-of-devices>   Number of devices to be added.
+         <device-type>         Type of device/s to be added (e.g. validator, controller, edge, sdrouting).
+         <software-version>    Software version that will be used.
+
       ╭─ Options ──────────────────────────────────────────────────────────────────────────────────────────────────────────────────────────────────────────────────────────────────────────────────╮
       │ --manager        <manager-ip>        SD-WAN Manager IP address, can also be defined via MANAGER_IP environment                                                                             │
       │ --muser          <manager-user>      SD-WAN Manager username, can also be defined via MANAGER_USER environment variable.                                                                   │
@@ -325,25 +259,6 @@
       │ --lab            <lab_name>          CML Lab name, can also be defined via LAB_NAME environment variable.                                                                                  │
       │ --help       -h                      Show this message and exit.                                                                                                                           │
       ╰────────────────────────────────────────────────────────────────────────────────────────────────────────────────────────────────────────────────────────────────────────────────────────────╯
-=======
-      sdwan-lab add -h
-      usage: sdwan-lab.py add [-h] [--manager <manager-ip>] [--muser <manager-user>] [--mpassword <manager-password>] [--lab <lab_name>] <number-of-devices> <device-type> <software-version>
-
-      positional arguments:
-        <number-of-devices>   Number of devices to be added.
-        <device-type>         Type of device/s to be added (e.g. validator, controller, edge, sdrouting).
-        <software-version>    Software version that will be used.
-
-      optional arguments:
-        -h, --help            show this help message and exit
-        --manager <manager-ip>
-                              SD-WAN Manager IP address, can also be defined via MANAGER_IP environment variable. If neither is provided user is prompted for SD-WAN Manager IP.
-        --muser <manager-user>
-                              SD-WAN Manager username, can also be defined via MANAGER_USER environment variable. If neither is provided user is prompted for SD-WAN Manager username.
-        --mpassword <manager-password>
-                              SD-WAN Manager password, can also be defined via MANAGER_PASSWORD environment variable. If neither is provided user is prompted for SD-WAN Manager password.
-        --lab <lab_name>      CML Lab name, can also be defined via LAB_NAME environment variable. If neither is provided user is prompted for lab name.
->>>>>>> 9325d7f3
 
 Below you will find few examples of add task:
 
@@ -363,11 +278,10 @@
 
 This task has several task-specific parameters, including working directory where backup is saved.
 
-<<<<<<< HEAD
       sdwan-lab backup -h
-                                                                                                                                                                                                    
-       Usage: sdwan-lab backup [OPTIONS]                                                                                                                                                            
-                                                                                                                                                                                                    
+
+       Usage: sdwan-lab backup [OPTIONS]
+
       ╭─ Options ──────────────────────────────────────────────────────────────────────────────────────────────────────────────────────────────────────────────────────────────────────────────────╮
       │ --manager        <manager-ip>        SD-WAN Manager IP address, can also be defined via MANAGER_IP environment                                                                             │
       │ --muser          <manager-user>      SD-WAN Manager username, can also be defined via MANAGER_USER environment variable.                                                                   │
@@ -376,24 +290,7 @@
       │ --workdir        <directory>         Backup destination folder                                                                                                                             │
       │ --help       -h                      Show this message and exit.                                                                                                                           │
       ╰────────────────────────────────────────────────────────────────────────────────────────────────────────────────────────────────────────────────────────────────────────────────────────────╯
-    
-=======
-    % sdwan-lab back -h
-      usage: sdwan-lab.py backup [-h] [--manager <manager-ip>] [--muser <manager-user>] [--mpassword <manager-password>] [--lab <lab_name>] [--workdir <directory>]
-
-      optional arguments:
-        -h, --help            show this help message and exit
-        --manager <manager-ip>
-                              SD-WAN Manager IP address, can also be defined via MANAGER_IP environment variable. If neither is provided user is prompted for SD-WAN Manager IP.
-        --muser <manager-user>
-                              SD-WAN Manager username, can also be defined via MANAGER_USER environment variable. If neither is provided user is prompted for SD-WAN Manager username.
-        --mpassword <manager-password>
-                              SD-WAN Manager password, can also be defined via MANAGER_PASSWORD environment variable. If neither is provided user is prompted for SD-WAN Manager password.
-        --lab <lab_name>      CML Lab name, can also be defined via LAB_NAME environment variable. If neither is provided user is prompted for lab name.
-        --workdir <directory>
-                              Backup destination folder
-
->>>>>>> 9325d7f3
+
 ### Restore Task
 
 This task restores Catalyst SD-WAN lab from a backup. This task will:
@@ -405,11 +302,10 @@
 
 This task has several task-specific parameters, including working directory from where backup is restored.
 
-<<<<<<< HEAD
       sdwan-lab restore -h
-                                                                                                                                                                                                    
-       Usage: sdwan-lab restore [OPTIONS]                                                                                                                                                           
-                                                                                                                                                                                                    
+
+       Usage: sdwan-lab restore [OPTIONS]
+
       ╭─ Options ──────────────────────────────────────────────────────────────────────────────────────────────────────────────────────────────────────────────────────────────────────────────────╮
       │ --manager             <manager-ip>        SD-WAN Manager IP address, can also be defined via MANAGER_IP environment                                                                        │
       │ --muser               <manager-user>      SD-WAN Manager username, can also be defined via MANAGER_USER environment variable.                                                              │
@@ -424,29 +320,6 @@
       │                                           in CML                                                                                                                                           │
       │ --help            -h                      Show this message and exit.                                                                                                                      │
       ╰────────────────────────────────────────────────────────────────────────────────────────────────────────────────────────────────────────────────────────────────────────────────────────────╯
-=======
-    % sdwan-lab restore -h
-      usage: sdwan-lab.py restore [-h] [--manager <manager-ip>] [--mmask <manager-mask>] [--mgateway <manager-gateway>] [--muser <manager-user>] [--mpassword <manager-password>] [--lab <lab_name>]
-                                  [--workdir <directory>] [--deleteexisting] [--retry]
-
-      optional arguments:
-        -h, --help            show this help message and exit
-        --manager <manager-ip>
-                              SD-WAN Manager IP address, can also be defined via MANAGER_IP environment variable. If neither is provided user is prompted for SD-WAN Manager IP.
-        --mmask <manager-mask>
-                              Subnet mask for given SD-WAN Manager IP (e.g. /24), can also be defined via MANAGER_MASK environment variable. If neither is provided user is prompted for SD-WAN Manager subnet mask.
-        --mgateway <manager-gateway>
-                              Gateway IP for given SD-WAN Manager IP, can also be defined via MANAGER_GATEWAY environment variable. If neither is provided user is prompted for Manager gateway IP.
-        --muser <manager-user>
-                              SD-WAN Manager username, can also be defined via MANAGER_USER environment variable. If neither is provided user is prompted for SD-WAN Manager username.
-        --mpassword <manager-password>
-                              SD-WAN Manager password, can also be defined via MANAGER_PASSWORD environment variable. If neither is provided user is prompted for SD-WAN Manager password.
-        --lab <lab_name>      CML Lab name, can also be defined via LAB_NAME environment variable. If neither is provided user is prompted for lab name.
-        --workdir <directory>
-                              Restore source folder
-        --deleteexisting      If there is already lab running with same name and using same SD-WAN Manager IP, delete this lab before restoring. Note the all running lab data will be lost!
-        --retry               If for some reason your script lost connectivity during SD-WAN Manager boot, you can add --retry to continue restoring the lab that is already in CML
->>>>>>> 9325d7f3
 
 ### Delete Task
 
@@ -454,25 +327,15 @@
 
 This task has several task-specific parameters.
 
-<<<<<<< HEAD
-      (venv) tzarski:~$sdwan-lab delete -h 
-                                                                                                                                                                                                    
-       Usage: sdwan-lab delete [OPTIONS]                                                                                                                                                            
-                                                                                                                                                                                                    
+      (venv) tzarski:~$sdwan-lab delete -h
+
+       Usage: sdwan-lab delete [OPTIONS]
+
       ╭─ Options ──────────────────────────────────────────────────────────────────────────────────────────────────────────────────────────────────────────────────────────────────────────────────╮
       │ --lab        <lab_name>  CML Lab name, can also be defined via LAB_NAME environment variable.                                                                                              │
       │ --force                  Delete the lab without asking for confirmation. Note the all lab data will be lost!                                                                               │
       │ --help   -h              Show this message and exit.                                                                                                                                       │
       ╰────────────────────────────────────────────────────────────────────────────────────────────────────────────────────────────────────────────────────────────────────────────────────────────╯
-=======
-      sdwan-lab delete -h
-      usage: sdwan-lab.py delete [-h] [--lab <lab_name>] [--force]
-
-      optional arguments:
-        -h, --help        show this help message and exit
-        --lab <lab_name>  Lab name
-        --force           Delete the lab without asking for confirmation. Note the all lab data will be lost!
->>>>>>> 9325d7f3
 
 ### Sign Task
 
@@ -481,25 +344,17 @@
 
 This task has several task-specific parameters.
 
-<<<<<<< HEAD
-      sdwan-lab sign -h  
-                                                                                                                                                                                                    
-       Usage: sdwan-lab sign [OPTIONS] <csr_file>                                                                                                                                                   
-                                                                                                                                                                                                    
-                                                                                                                                                                                                    
-       positional arguments:                                                                                                                                                                        
-         <csr_file>  Certificate Signing Request (CSR) File                                                                                                                                         
-                                                                                                                                                                                                    
+      sdwan-lab sign -h
+
+       Usage: sdwan-lab sign [OPTIONS] <csr_file>
+
+
+       positional arguments:
+         <csr_file>  Certificate Signing Request (CSR) File
+
       ╭─ Options ──────────────────────────────────────────────────────────────────────────────────────────────────────────────────────────────────────────────────────────────────────────────────╮
       │ --help  -h    Show this message and exit.                                                                                                                                                  │
       ╰────────────────────────────────────────────────────────────────────────────────────────────────────────────────────────────────────────────────────────────────────────────────────────────╯
-=======
-      sdwan-lab delete -h
-      usage: sdwan-lab.py sign [-h] <csr_file>
-
-      positional arguments:
-        <csr_file>  Certificate Signing Request (CSR) File
->>>>>>> 9325d7f3
 
 ## Limitations and scale
 
@@ -509,11 +364,7 @@
 - 8 SD-WAN Validators (Documented support from CCO)
 - 12 SD-WAN Controllers (Documented support from CCO)
 - 20 SD-WAN Edges
-<<<<<<< HEAD
 - 10 SD-Routing Edges
-=======
-- 10 SD-Routing edges
->>>>>>> 9325d7f3
 
 ## Appendix - WSL Installation
 
